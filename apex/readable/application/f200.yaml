--- conflicted
+++ resolved
@@ -4,11 +4,7 @@
 identification: 
   name: WMGT
   alias: WMGT
-<<<<<<< HEAD
-  version: Release 2.12.0
-=======
   version: Release 2.12.1
->>>>>>> fbd93dc2
 
 row-search: 
   tokenize: true
