--- conflicted
+++ resolved
@@ -265,21 +265,12 @@
         color: var(--u-color-15-contrast);
     }
     .points.p2 {
-<<<<<<< HEAD
-        background-color: hsl(220deg 100% 91%);
-        color: #777;
-    }
-    .points.p1 {
-        background-color: hsl(220deg 100% 97%);
-        color: #666;
-=======
         background-color: var(--u-color-16);
         color: var(--u-color-16-contrast);
     }
     .points.p1 {
         background-color: var(--u-color-17);
         color: var(--u-color-17-contrast);
->>>>>>> fbd93dc2
     }
     .points.p0 {
         color: red;
