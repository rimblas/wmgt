
set feedback off
set verify off


-- PRO APEX DISABLE APP
-- PRO ________________________________________

-- set define &
-- @../apex/apex_disable 200
-- set define off

PRO TABLES
PRO ________________________________________
<<<<<<< HEAD
alter table wmg_tournament_players add verified_note                  varchar2(200);
=======
alter table wmg_tournament_players add no_show_flag                  varchar2(1);
comment on column wmg_tournament_players.no_show_flag is 'Flag players that do not show up';
>>>>>>> f5365b53



PRO VIEWS
PRO ________________________________________

PRO .. wmg_tournament_player_v
@../views/wmg_tournament_player_v.sql


PRO PACKAGES
PRO ________________________________________



PRO DML
PRO ________________________________________



PRO DDL
PRO ________________________________________



PRO APEX 
PRO ________________________________________
-- @../apex/pre_apex_install.sql
-- @../apex/f200.sql
<|MERGE_RESOLUTION|>--- conflicted
+++ resolved
@@ -12,12 +12,8 @@
 
 PRO TABLES
 PRO ________________________________________
-<<<<<<< HEAD
-alter table wmg_tournament_players add verified_note                  varchar2(200);
-=======
 alter table wmg_tournament_players add no_show_flag                  varchar2(1);
 comment on column wmg_tournament_players.no_show_flag is 'Flag players that do not show up';
->>>>>>> f5365b53
 
 
 
